node_modules/
start.sh
start_button.sh
db/
examples/db_slackbutton_bot/
examples/db_slackbutton_incomingwebhook/
examples/db_slackbutton_slashcommand/
examples/db_team_bot/
.DS_Store
*/.DS_Store
.env
.idea
<<<<<<< HEAD
.vscode/settings.json
coverage
=======
.vscode
>>>>>>> 2700aad9
<|MERGE_RESOLUTION|>--- conflicted
+++ resolved
@@ -10,9 +10,5 @@
 */.DS_Store
 .env
 .idea
-<<<<<<< HEAD
-.vscode/settings.json
-coverage
-=======
 .vscode
->>>>>>> 2700aad9
+coverage